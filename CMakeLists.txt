--- conflicted
+++ resolved
@@ -91,7 +91,6 @@
 
 # set general compiler flags
 if (CMAKE_CXX_COMPILER_ID MATCHES "Clang" OR CMAKE_CXX_COMPILER_ID STREQUAL "GNU")
-<<<<<<< HEAD
     # clang and GCC specific flags
     set(WARNING_FLAGS -Wall -Wextra -Wpedantic -Wextra-semi -Wnull-dereference -Wswitch-enum)
 
@@ -108,23 +107,12 @@
     message(STATUS "Enabled '${WARNING_FLAGS}' compiler flags to catch more potential errors")
     target_compile_options(${PROJECT_NAME} INTERFACE ${WARNING_FLAGS})
 endif ()
-=======
-    # using Clang or GCC
-    message(STATUS "Enabled '-Wall -Wextra -pedantic' compiler flags to catch more potential errors")
-    add_compile_options(-Wall -Wextra -pedantic)
-endif()
->>>>>>> 7fe5046e
 
 # set compiler linker flag for better stack traces
 if (ENABLE_STACK_TRACE)
     target_compile_definitions(${PROJECT_NAME} INTERFACE ENABLE_STACK_TRACE)
     if (CMAKE_CXX_COMPILER_ID MATCHES "Clang" OR CMAKE_CXX_COMPILER_ID STREQUAL "GNU")
         # using Clang or GCC
-<<<<<<< HEAD
-        message(STATUS "Enabled '-rdynamic' linker flag for better stack traces in assertions")
-        target_link_options(${PROJECT_NAME} INTERFACE -rdynamic)
-    endif ()
-=======
         message(STATUS "Enabled stack traces using the '-rdynamic' linker flag")
         add_link_options(-rdynamic)
     else()
@@ -132,7 +120,6 @@
     endif()
 else()
     message(STATUS "Disabled stack traces")
->>>>>>> 7fe5046e
 endif ()
 
 # set targets to install
@@ -190,6 +177,7 @@
     message(STATUS "Enabled death tests using gtest's ASSERT_DEATH()")
 endif ()
 
+
 # generate documentation if requested
 if (GENERATE_DOCUMENTATION)
     message(STATUS "Enabled documentation generation with Doxygen")
