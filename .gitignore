--- conflicted
+++ resolved
@@ -6,60 +6,7 @@
 third_party/googletest/*
 !third_party/googletest/CMakeLists.txt.in
 
-<<<<<<< HEAD
-# Compiled Object files
-*.slo
-*.lo
-*.o
-*.obj
-
-# Precompiled Headers
-*.gch
-*.pch
-
-# Compiled Dynamic libraries
-*.so
-*.dylib
-*.dll
-
-# Fortran module files
-*.mod
-*.smod
-
-# Compiled Static libraries
-*.lai
-*.la
-*.a
-*.lib
-
-# Executables
-*.exe
-*.out
-*.app
-
-### CMake ###
-CMakeCache.txt
-CMakeFiles
-CMakeScripts
-Testing
-Makefile
-cmake_install.cmake
-install_manifest.txt
-compile_commands.json
-CTestTestfile.cmake
-build
-cmake-build-*
-
-
-### GoogleTest ###
-googletest-build/
-googletest-download/
-googletest-src/
-
-### Docu ###
-=======
 ### documentation ###
->>>>>>> 7fe5046e
 html/
 mpi31-report.pdf
 
