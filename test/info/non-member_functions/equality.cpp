/**
 * @file test/info/non-member_functions/equality.cpp
 * @author Marcel Breyer
 * @date 2020-03-24
 *
 * @brief Test cases for the @ref mpicxx::info::operator==(const info&, const info&) function provided by the @ref mpicxx::info class.
 * @details Testsuite: *NonMemberFunctionTest*
 * | test case name      | test case description                               |
 * |:--------------------|:----------------------------------------------------|
 * | Equality            | check various `==` cases                            |
 * | EqualityIdempotence | `info1 == info1; // true`                           |
 * | EqualitySymmetry    | `info1 == info2` <-> `info2 == info1`               |
 * | EqualityNonFreeable | freeable state should't have any impact on equality |
<<<<<<< HEAD
 * | MovedFromEquality   | info objects in the moved-from state                |
=======
 * | NullEquality        | info objects referring to *MPI_INFO_NULL*           |
>>>>>>> 7fe5046e
 */

#include <gtest/gtest.h>
#include <mpi.h>

#include <mpicxx/info/info.hpp>


TEST(NonMemberFunctionTest, Equality) {
    // create two empty info objects
    mpicxx::info info_1;
    mpicxx::info info_2;

    // info objects should compare equal
    EXPECT_TRUE(info_1 == info_2);

    // add a [key, value]-pair to one info object
    MPI_Info_set(info_1.get(), "key", "value");

    // info objects should not compare equal
    EXPECT_FALSE(info_1 == info_2);

    // add a [key, value]-pair with the same key, but a different value, to the other info object
    MPI_Info_set(info_2.get(), "key", "other_value");

    // info objects should still not compare equal
    EXPECT_FALSE(info_1 == info_2);

    // change value in info_2 to match the one of info_1
    MPI_Info_set(info_2.get(), "key", "value");

    // info objects should compare equal again
    EXPECT_TRUE(info_1 == info_2);

    // remove all [key, value]-pairs
    MPI_Info_delete(info_1.get(), "key");
    MPI_Info_delete(info_2.get(), "key");

    // info objects should still compare equal
    EXPECT_TRUE(info_1 == info_2);
}

TEST(NonMemberFunctionTest, EqualityIdempotence) {
    // create empty info object
    mpicxx::info info_1;

    // info object should compare equal with itself
    EXPECT_TRUE(info_1 == info_1);

    // add a [key, value]-pair to the info object
    MPI_Info_set(info_1.get(), "key", "value");

    // info object should still compare equal with itself
    EXPECT_TRUE(info_1 == info_1);
}

TEST(NonMemberFunctionTest, EqualitySymmetry) {
    // create two empty info objects
    mpicxx::info info_1;
    mpicxx::info info_2;

    // info objects should compare equal
    EXPECT_TRUE(info_1 == info_2);
    EXPECT_TRUE(info_2 == info_1);

    // add a [key, value]-pair to one info object
    MPI_Info_set(info_1.get(), "key", "value");

    // info objects should not compare equal
    EXPECT_FALSE(info_1 == info_2);
    EXPECT_FALSE(info_2 == info_1);
}

TEST(NonMemberFunctionTest, EqualityNonFreeable) {
    // create info object (freeable and non-freeable)
    mpicxx::info freeable;
    MPI_Info info_2;
    MPI_Info_create(&info_2);
    mpicxx::info non_freeable(info_2, false);
    ASSERT_FALSE(freeable.freeable() == non_freeable.freeable());

    // the freeable state should't have any effect
    EXPECT_TRUE(freeable == non_freeable);

    MPI_Info_free(&info_2);
}

<<<<<<< HEAD
TEST(NonMemberFunctionTest, MovedFromEquality) {
    // create two info objects and set them to the moved-from state
    mpicxx::info moved_from_1;
    mpicxx::info valid_1(std::move(moved_from_1));
    mpicxx::info moved_from_2;
    mpicxx::info valid_2(std::move(moved_from_2));

    ASSERT_TRUE(valid_1 == valid_2);
    // comparing two moved-from info objects is illegal
    [[maybe_unused]] bool comp;
    EXPECT_FALSE(moved_from_1 == valid_1);
    EXPECT_FALSE(moved_from_2 == valid_2);
    EXPECT_TRUE(moved_from_1 == moved_from_2);
=======
TEST(NonMemberFunctionTest, NullEquality) {
    // create two null info objects
    mpicxx::info info_null_1(MPI_INFO_NULL, false);
    mpicxx::info info_null_2(MPI_INFO_NULL, false);
    mpicxx::info valid;

    // comparing two null objects
    EXPECT_TRUE(info_null_1 == info_null_2);
    EXPECT_FALSE(info_null_1 == valid);
    EXPECT_FALSE(valid == info_null_2);
>>>>>>> 7fe5046e
}<|MERGE_RESOLUTION|>--- conflicted
+++ resolved
@@ -1,7 +1,7 @@
 /**
  * @file test/info/non-member_functions/equality.cpp
  * @author Marcel Breyer
- * @date 2020-03-24
+ * @date 2020-06-21
  *
  * @brief Test cases for the @ref mpicxx::info::operator==(const info&, const info&) function provided by the @ref mpicxx::info class.
  * @details Testsuite: *NonMemberFunctionTest*
@@ -11,11 +11,7 @@
  * | EqualityIdempotence | `info1 == info1; // true`                           |
  * | EqualitySymmetry    | `info1 == info2` <-> `info2 == info1`               |
  * | EqualityNonFreeable | freeable state should't have any impact on equality |
-<<<<<<< HEAD
- * | MovedFromEquality   | info objects in the moved-from state                |
-=======
  * | NullEquality        | info objects referring to *MPI_INFO_NULL*           |
->>>>>>> 7fe5046e
  */
 
 #include <gtest/gtest.h>
@@ -103,21 +99,6 @@
     MPI_Info_free(&info_2);
 }
 
-<<<<<<< HEAD
-TEST(NonMemberFunctionTest, MovedFromEquality) {
-    // create two info objects and set them to the moved-from state
-    mpicxx::info moved_from_1;
-    mpicxx::info valid_1(std::move(moved_from_1));
-    mpicxx::info moved_from_2;
-    mpicxx::info valid_2(std::move(moved_from_2));
-
-    ASSERT_TRUE(valid_1 == valid_2);
-    // comparing two moved-from info objects is illegal
-    [[maybe_unused]] bool comp;
-    EXPECT_FALSE(moved_from_1 == valid_1);
-    EXPECT_FALSE(moved_from_2 == valid_2);
-    EXPECT_TRUE(moved_from_1 == moved_from_2);
-=======
 TEST(NonMemberFunctionTest, NullEquality) {
     // create two null info objects
     mpicxx::info info_null_1(MPI_INFO_NULL, false);
@@ -128,5 +109,4 @@
     EXPECT_TRUE(info_null_1 == info_null_2);
     EXPECT_FALSE(info_null_1 == valid);
     EXPECT_FALSE(valid == info_null_2);
->>>>>>> 7fe5046e
 }