/**
 * @file
 * @author Marcel Breyer
<<<<<<< HEAD
 * @date 2020-08-02
=======
 * @date 2020-07-19
 * @copyright This file is distributed under the MIT License.
>>>>>>> 9f331ada
 *
 * @brief Implements functions to query the current mpicxx and
 *        [MPI (library) version](https://www.mpi-forum.org/docs/mpi-3.1/mpi31-report/node209.htm).
 */

#ifndef MPICXX_VERSION_HPP
#define MPICXX_VERSION_HPP

#include <fmt/format.h>
#include <mpi.h>

#include <string>
#include <string_view>

namespace mpicxx::version {

    /// @name version details specific to the mpicxx library
    ///@{
    /**
     * @brief The name of the mpicxx library.
     * @details The value gets automatically set during the [`CMake`](https://cmake.org/) configuration step.
     */
    inline constexpr std::string_view name = "mpicxx";
    /**
     * @brief The current version of the mpicxx library.
     * @details The value gets automatically set during the [`CMake`](https://cmake.org/) configuration step.
     *
<<<<<<< HEAD
     *    It's of the form: "version_major.version_minor.version_patch".
=======
     *    It's in the form of `"version_major.version_minor.version_patch"`.
>>>>>>> 9f331ada
     */
    inline constexpr std::string_view version = "0.3.1";
    /**
     * @brief The current major version of the mpicxx library.
     * @details The value gets automatically set during the [`CMake`](https://cmake.org/) configuration step.
     */
    inline constexpr int version_major = 0;
    /**
     * @brief The current minor version of the mpicxx library.
     * @details The value gets automatically set during the [`CMake`](https://cmake.org/) configuration step.
     */
    inline constexpr int version_minor = 3;
    /**
     * @brief The current patch version of the mpicxx library.
     * @details The value gets automatically set during the [`CMake`](https://cmake.org/) configuration step.
     */
    inline constexpr int version_patch = 1;
    ///@}

    /// @name version details specific to the used MPI standard
    ///@{
    namespace detail {
        /*
         * @brief The current version of the used MPI standard.
         * @return a pair containing the major and minor MPI standard version
         *
         * @calls{ int MPI_Get_version(int *version, int *subversion);      // exactly once }
         */
        inline std::pair<int, int> get_mpi_version() {
            int version, subversion;
            MPI_Get_version(&version, &subversion);
            return std::make_pair(version, subversion);
        }
    }
    /**
     * @brief The current version of the used MPI standard.
     * @details It's in the form of `"mpi_version_major.mpi_version_minor"`.
     *
     *    This function can be called before @ref mpicxx::init() and after @ref mpicxx::finalize() and is thread safe as required by
     *          the [MPI standard 3.1](https://www.mpi-forum.org/docs/mpi-3.1/mpi31-report.pdf).
     * @return the MPI standard version
     * @nodiscard
     *
     * @calls{ int MPI_Get_version(int *version, int *subversion);    // exactly once }
     */
    [[nodiscard]]
    inline std::string mpi_version() {
        const std::pair<int, int> version = detail::get_mpi_version();
        return fmt::format("{}.{}", version.first, version.second);
    }
    /**
     * @brief The current major version of the used MPI standard.
     * @details This function can be called before @ref mpicxx::init() and after @ref mpicxx::finalize() and is thread safe as required by
     *          the [MPI standard 3.1](https://www.mpi-forum.org/docs/mpi-3.1/mpi31-report.pdf).
     * @return the MPI standard major version
     * @nodiscard
     *
     * @calls{ int MPI_Get_version(int *version, int *subversion);    // exactly once }
     */
    [[nodiscard]]
    inline int mpi_version_major() {
        return detail::get_mpi_version().first;
    }
    /**
     * @brief The current minor version (subversion) of the used MPI standard.
     * @details This function can be called before @ref mpicxx::init() and after @ref mpicxx::finalize() and is thread safe as required by
     *          the [MPI standard 3.1](https://www.mpi-forum.org/docs/mpi-3.1/mpi31-report.pdf).
     * @return the MPI standard minor version
     * @nodiscard
     *
     * @calls{ int MPI_Get_version(int *version, int *subversion);    // exactly once }
     */
    [[nodiscard]]
    inline int mpi_version_minor() {
        return detail::get_mpi_version().second;
    }
    ///@}

    /// @name version details specific to the used MPI library
    ///@{
    /**
     * @brief The current version of the used MPI library (library specific implementation defined).
     * @details This function can be called before @ref mpicxx::init() and after @ref mpicxx::finalize() and is thread safe as required by
     *          the [MPI standard 3.1](https://www.mpi-forum.org/docs/mpi-3.1/mpi31-report.pdf).
     * @return a library specific version string
     * @nodiscard
     *
     * @calls{ int MPI_Get_library_version(char *version, int *resultlen);    // exactly once }
     */
    [[nodiscard]]
    inline std::string mpi_library_version() {
        char library_version[MPI_MAX_LIBRARY_VERSION_STRING];
        int resultlen;
        MPI_Get_library_version(library_version, &resultlen);
        return std::string(library_version, resultlen);
    }
    /**
     * @brief The name of the used MPI library.
     * @details The name is one of: `"Open MPI"`, `"MPICH"`, `"Intel MPI Library"` or `"other"`.
     *
     *    This function can be called before @ref mpicxx::init() and after @ref mpicxx::finalize() and is thread safe as required by
     *          the [MPI standard 3.1](https://www.mpi-forum.org/docs/mpi-3.1/mpi31-report.pdf).
     * @return the name of the used MPI library
     * @nodiscard
     *
     * @calls{ int MPI_Get_library_version(char *version, int *resultlen);    // exactly once }
     */
    [[nodiscard]]
    inline std::string mpi_library_name() {
        using namespace std::string_literals;
        const std::string library_version = mpi_library_version();
        if (library_version.find("Open MPI"s) != std::string::npos) {
            return "Open MPI"s;
        } else if (library_version.find("MPICH"s) != std::string::npos) {
            return "MPICH"s;
        } else if (library_version.find("Intel"s) != std::string::npos) {
            return "Intel MPI Library"s;
        } else {
            return "other"s;
        }
    }
    ///@}

}

#endif // MPICXX_VERSION_HPP<|MERGE_RESOLUTION|>--- conflicted
+++ resolved
@@ -1,12 +1,9 @@
 /**
  * @file
  * @author Marcel Breyer
-<<<<<<< HEAD
  * @date 2020-08-02
-=======
  * @date 2020-07-19
  * @copyright This file is distributed under the MIT License.
->>>>>>> 9f331ada
  *
  * @brief Implements functions to query the current mpicxx and
  *        [MPI (library) version](https://www.mpi-forum.org/docs/mpi-3.1/mpi31-report/node209.htm).
@@ -34,11 +31,7 @@
      * @brief The current version of the mpicxx library.
      * @details The value gets automatically set during the [`CMake`](https://cmake.org/) configuration step.
      *
-<<<<<<< HEAD
-     *    It's of the form: "version_major.version_minor.version_patch".
-=======
      *    It's in the form of `"version_major.version_minor.version_patch"`.
->>>>>>> 9f331ada
      */
     inline constexpr std::string_view version = "0.3.1";
     /**
