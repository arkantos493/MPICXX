--- conflicted
+++ resolved
@@ -1,11 +1,7 @@
 /**
  * @file include/mpicxx/info/info.hpp
  * @author Marcel Breyer
-<<<<<<< HEAD
- * @date 2020-04-13
-=======
  * @date 2020-05-17
->>>>>>> 7fe5046e
  *
  * @brief Implements a wrapper class around the *MPI_Info* object.
  * @details The @ref mpicxx::info class interface is inspired by the
@@ -213,7 +209,7 @@
          *
          * Each iterator can be in one of three possible states:
          * 1. singular iterator (the iterator is currently not attached to any info object)
-         * 2. iterator referring to an info object reffering to *MPI_INFO_NULL*
+         * 2. iterator referring to an info object referring to *MPI_INFO_NULL*
          * 3. valid
          *
          * The presence of 1\. and 2\. can be checked using assertions if the assertion categories *SANITY* and *PRECONDITION* are activated
@@ -1150,10 +1146,6 @@
          * freed (via a call to *MPI_Info_free*) at the end of its lifetime.
          * @attention Changing the underlying *MPI_Info* object **does not** change the value of `*this`!:
          * @snippet examples/info/constructor.cpp constructor MPI_Info
-<<<<<<< HEAD
-         *
-=======
->>>>>>> 7fe5046e
          *
          * @assert_sanity{ If @p other equals to *MPI_INFO_NULL* or *MPI_INFO_ENV* **and** @p is_freeable is set to `true`. }
          */
@@ -1594,11 +1586,7 @@
          * Example:
          * @snippet examples/info/access.cpp access at
          *
-<<<<<<< HEAD
-         * @pre `*this` **must not** be in the moved-from state.
-=======
-         * @pre `*this` **must not** refer to *MPI_INFO_NULL*.
->>>>>>> 7fe5046e
+         * @pre `*this` **must not** refer to *MPI_INFO_NULL*.
          * @pre @p key **must** include the null-terminator.
          * @pre The @p key's length **must** be greater than 0 and less than *MPI_MAX_INFO_KEY*.
          * @pre The @p key **must** already exist, otherwise a
@@ -1691,11 +1679,7 @@
          * Example:
          * @snippet examples/info/access.cpp access operator overload
          *
-<<<<<<< HEAD
-         * @pre `*this` **may not** be in the moved-from state.
-=======
          * @pre `*this` **may not** refer to *MPI_INFO_NULL*.
->>>>>>> 7fe5046e
          * @pre @p key **must** include the null-terminator.
          * @pre The @p key's length **must** be greater than 0 and less than *MPI_MAX_INFO_KEY*.
          * @post As of [MPI standard 3.1](https://www.mpi-forum.org/docs/mpi-3.1/mpi31-report.pdf) all iterators referring to `*this` are
@@ -2555,11 +2539,7 @@
          * @details Two info objects compare equal iff they have the same size and their contents compare equal.
          * @param[in] lhs the @p lhs info object to compare
          * @param[in] rhs the @p rhs info object to compare
-<<<<<<< HEAD
-         * @return `true` if the contents of the info objects are equal, `false` otherwise
-=======
          * @return `true` if the contents of the info objects are equal, `false` otherwise (`[[nodiscard]]`)
->>>>>>> 7fe5046e
          *
          * @calls{
          * int MPI_Info_get_nkeys(MPI_Info info, int *nkeys);                                       // at most twice
@@ -2570,15 +2550,9 @@
          */
         [[nodiscard]] friend bool operator==(const info& lhs, const info& rhs) {
             // if both info object refer to MPI_INFO_NULL they compare equal
-<<<<<<< HEAD
-            if (lhs.moved_from() && rhs.moved_from()) return true;
-            // if only one info object refers to MPI_INFO_NULL they don't compare equal
-            if (lhs.moved_from() || rhs.moved_from()) return false;
-=======
             if (lhs.info_ == MPI_INFO_NULL && rhs.info_ == MPI_INFO_NULL) return true;
             // if only one info object refers to MPI_INFO_NULL they don't compare equal
             if (lhs.info_ == MPI_INFO_NULL || rhs.info_ == MPI_INFO_NULL) return false;
->>>>>>> 7fe5046e
 
             // not the same number of [key, value]-pairs therefore can't compare equal
             const size_type size = lhs.size();
@@ -2631,11 +2605,7 @@
          * @details Two info objects compare inequal iff they differ in size or at least one element compares inequal.
          * @param[in] lhs the @p lhs info object to compare
          * @param[in] rhs the @p rhs info object to compare
-<<<<<<< HEAD
-         * @return `true` if the contents of the info objects are inequal, `false` otherwise
-=======
          * @return `true` if the contents of the info objects are inequal, `false` otherwise (`[[nodiscard]]`)
->>>>>>> 7fe5046e
          *
          * @calls{
          * int MPI_Info_get_nkeys(MPI_Info info, int *nkeys);                                       // at most twice
