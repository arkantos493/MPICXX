/**
 * @file include/mpicxx/detail/assert.hpp
 * @author Marcel Breyer
<<<<<<< HEAD
 * @date 2020-06-19
=======
 * @date 2020-05-17
>>>>>>> 7fe5046e
 *
 * @brief Provides more verbose assert alternatives, supporting MPI ranks.
 * @details The asserts are currently separated into three levels:
 *          - **0**: **no** assertions are enabled (default)
 *          - **1**: assertions that check preconditions, i.e. conditions that **must** hold for the function to complete successfully
 *          - **2**: additionally to the assertions of level 1, assertions that check if the parameters make sense in the current context,
 *            but which are **not required** for the function to complete successfully (e.g. increment of a past-the-end iterator), are added
 *
 *          During cmake's configuration step, it is possible to enable a specific assertion level using the ´-DASSERTION_LEVEL´ option.
 *
 *          Old assertion syntax and example output:
 * @code
 * assert(("Parameter can't be negative!", n > 0));
 *
 *
 * output.s: ./example.cpp:42: void test(int): Assertion `("Parameter can't be negative!", n > 0)' failed.
 * @endcode
 *
 *          New assertion syntax and example output:
 * @code
 * MPICXX_ASSERT_PRECONDITION(n >= 0, "Parameter can't be negative!: n = {}", n);
 * // alternative: MPICXX_ASSERT_SANITY
 *
 *
 * Precondition assertion 'n >= 0' failed on rank 1
 *   in file ./example.cpp
 *   in function 'int test(int)'
 *   @ line 42
 *
 * Parameter can't be negative!: n = -1
 *
 * stack trace:
 *   #7    ./output.s: test(int) [+0x3]
 *   #6    ./output.s: foo() [+0x1]
 *   #5    ./output.s: bar() [+0x]
 *   #4    ./output.s: baz() [+0x]
 *   #3    ./output.s: main() [+0x1]
 *   #2    /lib/x86_64-linux-gnu/libc.so.6: __libc_start_main() [+0xe]
 *   #1    ./output.s: _start() [+0x2]
 * @endcode
 *          For a meaningful stack trace to be printed the linker flag `-rdynamic` ([*GCC*](https://gcc.gnu.org/) and
 *          [*clang*](https://clang.llvm.org/)) is added if and only if the *ASSERTION_LEVEL* is greater than 0.
 *          [*MSVC*](https://visualstudio.microsoft.com/de/vs/features/cplusplus/) currently doesn't print a stack trace at all.
 *
<<<<<<< HEAD
 *          In addition the assertions call *MPI_Abort* if the assertion is executed within an active MPI environment.
=======
 * In addition the assertions call `MPI_Abort` if the assertion is executed within an active MPI environment,
 * [`std::abort`](https://en.cppreference.com/w/cpp/utility/program/abort) otherwise.
>>>>>>> 7fe5046e
 */

#ifndef MPICXX_ASSERT_HPP
#define MPICXX_ASSERT_HPP

#include <cstdio>
#include <cstring>
#include <string>
#include <utility>

#include <mpi.h>
#include <fmt/format.h>
#include <fmt/color.h>
#include <fmt/ostream.h>

#include <mpicxx/detail/source_location.hpp>

namespace mpicxx::detail {

    /**
     * @brief Enum class for the different assertion categories.
     */
    enum class assertion_category {
        /** precondition assertion */
        precondition,
        /** sanity assertion */
        sanity
    };
    /**
     * @brief Stream-insertion operator overload for the mpicxx::detail::assertion_category enum class.
     * @param[inout] out an output stream
     * @param[in] category the enum class value
     * @return the output stream
     */
    inline std::ostream& operator<<(std::ostream& out, const assertion_category category) {
        switch (category) {
            case assertion_category::precondition:
                out << "PRECONDITION";
                break;
            case assertion_category::sanity:
                out << "SANITY";
                break;
        }
        return out;
    }

    /**
     * @brief This function gets called by the *MPICXX_ASSERT_...* macros and does the actual assertion checking.
     * @details If the assert condition @p cond evaluates to `false`, the condition, location, custom message and stack trace are printed
     *          on the stderr stream. Afterwards the programs terminates with a call to *MPI_Abort* or
     *          [`std::abort`](https://en.cppreference.com/w/cpp/utility/program/abort) respectively.
     *
<<<<<<< HEAD
     * @tparam Args parameter pack for the placeholder types.
     * @param[in] cond the assert condition, halts the program if evaluated to `false`
     * @param[in] cond_str the assert condition as string for a better assert message
     * @param[in] assertion_category the assertion category (one of: *PRECONDITION*, *SANITY*)
     * @param[in] loc the location where the assertion appeared
     * @param[in] msg the custom message printed after the assertion location
     * @param[in] args the arguments used to fill the [`printf`](https://en.cppreference.com/w/cpp/io/c/fprintf) like placeholders in the
     *                 custom message
     *
     * @calls{ int MPI_Abort(MPI_Comm comm, int errorcode);     // at most once }
=======
     * @tparam Args parameter pack for the placeholder types
     * @param[in] cond the assert condition, aborts the program if evaluated to ``false``
     * @param[in] cond_str the assert condition as string for a better assert message
     * @param[in] category the mpicxx::detail::assertion_category
     * @param[in] loc the location where the assertion appeared
     * @param[in] msg the custom message printed after the assertion location (using the [**{fmt}**](https://github.com/fmtlib/fmt) syntax)
     * @param[in] args the arguments used to fill the [**{fmt}**](https://github.com/fmtlib/fmt) placeholders in the custom message
     *
     * @calls{
     * int MPI_Abort(MPI_Comm comm, int errorcode);     // at most once
     * }
>>>>>>> 7fe5046e
     */
    template <typename... Args>
    inline void check(const bool cond, const char* cond_str, const assertion_category category, const source_location& loc,
            const char* msg, Args&&... args)
    {
        using namespace std::string_literals;
        // check if the assertion holds
        if (!cond) {
            fmt::memory_buffer buf;

            // format assertion message
            auto assertion_color = category == assertion_category::precondition ? fmt::fg(fmt::color::red) : fmt::fg(fmt::rgb(214, 136, 0));
            fmt::format_to(buf, "{} assertion {} failed {}\n",
                   fmt::format(assertion_color, "{}", category),
                   fmt::format(fmt::emphasis::bold | fmt::fg(fmt::color::green), "'{}'", cond_str),
                   (loc.rank().has_value() ? fmt::format("on rank {}", loc.rank().value()) : "without a running MPI environment"s));

            // format source location
            fmt::format_to(buf, "  in file {}\n  inf function {}\n  @ line {}\n\n", loc.file_name(), loc.function_name(), loc.line());

            // format custom assertion message
            fmt::format_to(buf, "{}\n\n", fmt::format(fmt::emphasis::bold | fmt::fg(fmt::color::red), msg, std::forward<Args>(args)...));

            // get stack trace
            fmt::format_to(buf, "{}", loc.stack_trace());

            // print full assertion message
            using std::to_string;
            fmt::print(stderr, to_string(buf));


            // call MPI_Abort only if we are currently in the MPI environment
            // i.e. MPI_Init has already been called, but MPI_Finalize not
            // TODO 2020-05-17 15:49 marcel: change to mpicxx::running()?
            if (loc.rank().has_value()) {
                // we are currently in an active MPI environment
                // -> call MPI_Abort
                MPI_Abort(MPI_COMM_WORLD, 1);
            } else {
                // we are currently NOT in an active MPI environment
                // -> call normal std::abort()
                std::abort();
            }
        }
    }
}


// ASSERTION_LEVEL
// 0 -> no assertions
// 1 -> only PRECONDITION assertions
// 2 -> PRECONDITION and SANITY assertions

/**
 * @def MPICXX_ASSERT_PRECONDITION
 * @brief Defines the @ref MPICXX_ASSERT_PRECONDITION macro if and only if the *ASSERTION_LEVEL*, as selected during cmake's configuration
 *        step, is greater than 0.
 * @details This macro is responsible for all precondition checks. If a precondition of a function isn't met, the respective function isn't
 *          guaranteed to finish successfully.
 *
 *          An example is to check whether an iterator can be safely dereference or not.
 *
 * @param[in] cond the assert condition
 * @param[in] msg the custom assert message
<<<<<<< HEAD
 * @param[in] ... varying number of parameters to fill the [`printf`](https://en.cppreference.com/w/cpp/io/c/fprintf) like placeholders in
 *                the custom assert message
 */
#if ASSERTION_LEVEL > 0
#define MPICXX_ASSERT_PRECONDITION(cond, msg, ...) \
        mpicxx::detail::check(cond, #cond, "Precondition", mpicxx::detail::source_location::current(MPICXX_PRETTY_FUNC_NAME__), msg __VA_OPT__(,) __VA_ARGS__)
=======
 * @param[in] ... varying number of parameters to fill the [**{fmt}**](https://github.com/fmtlib/fmt) placeholders in
 * the custom assert message
 */
#if ASSERTION_LEVEL > 0
#define MPICXX_ASSERT_PRECONDITION(cond, msg, ...) \
        mpicxx::detail::check(cond, #cond, mpicxx::detail::assertion_category::precondition, mpicxx::detail::source_location::current(PRETTY_FUNC_NAME__), msg __VA_OPT__(,) __VA_ARGS__)
>>>>>>> 7fe5046e
#else
#define MPICXX_ASSERT_PRECONDITION(cond, msg, ...)
#endif

/**
 * @def MPICXX_ASSERT_SANITY
 * @brief Defines the @ref MPICXX_ASSERT_SANITY macro if and only if the *ASSERTION_LEVEL*, as selected during cmake's configuration step,
 *        is greater than 1.
 * @details This macro is responsible for all sanity checks. If a sanity check isn't successful, the respective function can still complete,
 *          but the executed code wasn't necessarily meaningful.
 *
 *          An example is the check whether an attempt is made to increment a past-the-end iterator.
 *
 * @param[in] cond the assert condition
 * @param[in] msg the custom assert message
<<<<<<< HEAD
 * @param[in] ... varying number of parameters to fill the [`printf`](https://en.cppreference.com/w/cpp/io/c/fprintf) like placeholders in
 *                the custom assert message
 */
#if ASSERTION_LEVEL > 1
#define MPICXX_ASSERT_SANITY(cond, msg, ...) \
        mpicxx::detail::check(cond, #cond, "Sanity", mpicxx::detail::source_location::current(MPICXX_PRETTY_FUNC_NAME__), msg __VA_OPT__(,) __VA_ARGS__)
=======
 * @param[in] ... varying number of parameters to fill the [**{fmt}**](https://github.com/fmtlib/fmt) placeholders in
 * the custom assert message
 */
#if ASSERTION_LEVEL > 1
#define MPICXX_ASSERT_SANITY(cond, msg, ...) \
        mpicxx::detail::check(cond, #cond, mpicxx::detail::assertion_category::sanity, mpicxx::detail::source_location::current(PRETTY_FUNC_NAME__), msg __VA_OPT__(,) __VA_ARGS__)
>>>>>>> 7fe5046e
#else
#define MPICXX_ASSERT_SANITY(cond, msg, ...)
#endif

#endif // MPICXX_ASSERT_HPP<|MERGE_RESOLUTION|>--- conflicted
+++ resolved
@@ -1,11 +1,7 @@
 /**
  * @file include/mpicxx/detail/assert.hpp
  * @author Marcel Breyer
-<<<<<<< HEAD
  * @date 2020-06-19
-=======
- * @date 2020-05-17
->>>>>>> 7fe5046e
  *
  * @brief Provides more verbose assert alternatives, supporting MPI ranks.
  * @details The asserts are currently separated into three levels:
@@ -50,28 +46,25 @@
  *          [*clang*](https://clang.llvm.org/)) is added if and only if the *ASSERTION_LEVEL* is greater than 0.
  *          [*MSVC*](https://visualstudio.microsoft.com/de/vs/features/cplusplus/) currently doesn't print a stack trace at all.
  *
-<<<<<<< HEAD
- *          In addition the assertions call *MPI_Abort* if the assertion is executed within an active MPI environment.
-=======
- * In addition the assertions call `MPI_Abort` if the assertion is executed within an active MPI environment,
- * [`std::abort`](https://en.cppreference.com/w/cpp/utility/program/abort) otherwise.
->>>>>>> 7fe5046e
+ *          In addition the assertions call `MPI_Abort` if the assertion is executed within an active MPI environment,
+ *          [`std::abort`](https://en.cppreference.com/w/cpp/utility/program/abort) otherwise.
  */
 
 #ifndef MPICXX_ASSERT_HPP
 #define MPICXX_ASSERT_HPP
 
-#include <cstdio>
-#include <cstring>
+
+#include <ostream>
 #include <string>
 #include <utility>
 
-#include <mpi.h>
 #include <fmt/format.h>
 #include <fmt/color.h>
 #include <fmt/ostream.h>
+#include <mpi.h>
 
 #include <mpicxx/detail/source_location.hpp>
+
 
 namespace mpicxx::detail {
 
@@ -108,30 +101,15 @@
      *          on the stderr stream. Afterwards the programs terminates with a call to *MPI_Abort* or
      *          [`std::abort`](https://en.cppreference.com/w/cpp/utility/program/abort) respectively.
      *
-<<<<<<< HEAD
      * @tparam Args parameter pack for the placeholder types.
-     * @param[in] cond the assert condition, halts the program if evaluated to `false`
-     * @param[in] cond_str the assert condition as string for a better assert message
-     * @param[in] assertion_category the assertion category (one of: *PRECONDITION*, *SANITY*)
-     * @param[in] loc the location where the assertion appeared
-     * @param[in] msg the custom message printed after the assertion location
-     * @param[in] args the arguments used to fill the [`printf`](https://en.cppreference.com/w/cpp/io/c/fprintf) like placeholders in the
-     *                 custom message
-     *
-     * @calls{ int MPI_Abort(MPI_Comm comm, int errorcode);     // at most once }
-=======
-     * @tparam Args parameter pack for the placeholder types
-     * @param[in] cond the assert condition, aborts the program if evaluated to ``false``
+     * @param[in] cond the assert condition, aborts the program if evaluated to `false`
      * @param[in] cond_str the assert condition as string for a better assert message
      * @param[in] category the mpicxx::detail::assertion_category
      * @param[in] loc the location where the assertion appeared
      * @param[in] msg the custom message printed after the assertion location (using the [**{fmt}**](https://github.com/fmtlib/fmt) syntax)
      * @param[in] args the arguments used to fill the [**{fmt}**](https://github.com/fmtlib/fmt) placeholders in the custom message
      *
-     * @calls{
-     * int MPI_Abort(MPI_Comm comm, int errorcode);     // at most once
-     * }
->>>>>>> 7fe5046e
+     * @calls{ int MPI_Abort(MPI_Comm comm, int errorcode);     // at most once }
      */
     template <typename... Args>
     inline void check(const bool cond, const char* cond_str, const assertion_category category, const source_location& loc,
@@ -165,7 +143,6 @@
 
             // call MPI_Abort only if we are currently in the MPI environment
             // i.e. MPI_Init has already been called, but MPI_Finalize not
-            // TODO 2020-05-17 15:49 marcel: change to mpicxx::running()?
             if (loc.rank().has_value()) {
                 // we are currently in an active MPI environment
                 // -> call MPI_Abort
@@ -196,21 +173,12 @@
  *
  * @param[in] cond the assert condition
  * @param[in] msg the custom assert message
-<<<<<<< HEAD
- * @param[in] ... varying number of parameters to fill the [`printf`](https://en.cppreference.com/w/cpp/io/c/fprintf) like placeholders in
+ * @param[in] ... varying number of parameters to fill the [**{fmt}**](https://github.com/fmtlib/fmt) like placeholders in
  *                the custom assert message
  */
 #if ASSERTION_LEVEL > 0
 #define MPICXX_ASSERT_PRECONDITION(cond, msg, ...) \
-        mpicxx::detail::check(cond, #cond, "Precondition", mpicxx::detail::source_location::current(MPICXX_PRETTY_FUNC_NAME__), msg __VA_OPT__(,) __VA_ARGS__)
-=======
- * @param[in] ... varying number of parameters to fill the [**{fmt}**](https://github.com/fmtlib/fmt) placeholders in
- * the custom assert message
- */
-#if ASSERTION_LEVEL > 0
-#define MPICXX_ASSERT_PRECONDITION(cond, msg, ...) \
-        mpicxx::detail::check(cond, #cond, mpicxx::detail::assertion_category::precondition, mpicxx::detail::source_location::current(PRETTY_FUNC_NAME__), msg __VA_OPT__(,) __VA_ARGS__)
->>>>>>> 7fe5046e
+        mpicxx::detail::check(cond, #cond, mpicxx::detail::assertion_category::precondition, mpicxx::detail::source_location::current(MPICXX_PRETTY_FUNC_NAME__), msg __VA_OPT__(,) __VA_ARGS__)
 #else
 #define MPICXX_ASSERT_PRECONDITION(cond, msg, ...)
 #endif
@@ -226,21 +194,12 @@
  *
  * @param[in] cond the assert condition
  * @param[in] msg the custom assert message
-<<<<<<< HEAD
- * @param[in] ... varying number of parameters to fill the [`printf`](https://en.cppreference.com/w/cpp/io/c/fprintf) like placeholders in
+ * @param[in] ... varying number of parameters to fill the [**{fmt}**](https://github.com/fmtlib/fmt) placeholders in
  *                the custom assert message
  */
 #if ASSERTION_LEVEL > 1
 #define MPICXX_ASSERT_SANITY(cond, msg, ...) \
-        mpicxx::detail::check(cond, #cond, "Sanity", mpicxx::detail::source_location::current(MPICXX_PRETTY_FUNC_NAME__), msg __VA_OPT__(,) __VA_ARGS__)
-=======
- * @param[in] ... varying number of parameters to fill the [**{fmt}**](https://github.com/fmtlib/fmt) placeholders in
- * the custom assert message
- */
-#if ASSERTION_LEVEL > 1
-#define MPICXX_ASSERT_SANITY(cond, msg, ...) \
-        mpicxx::detail::check(cond, #cond, mpicxx::detail::assertion_category::sanity, mpicxx::detail::source_location::current(PRETTY_FUNC_NAME__), msg __VA_OPT__(,) __VA_ARGS__)
->>>>>>> 7fe5046e
+        mpicxx::detail::check(cond, #cond, mpicxx::detail::assertion_category::sanity, mpicxx::detail::source_location::current(MPICXX_PRETTY_FUNC_NAME__), msg __VA_OPT__(,) __VA_ARGS__)
 #else
 #define MPICXX_ASSERT_SANITY(cond, msg, ...)
 #endif
